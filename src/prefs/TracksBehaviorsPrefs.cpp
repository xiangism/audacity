/**********************************************************************

  Audacity: A Digital Audio Editor

  TracksBehaviorsPrefs.cpp

  Steve Daulton


*******************************************************************//**

\class TracksBehaviorsPrefs
\brief A PrefsPanel for Tracks Behaviors settings.

*//*******************************************************************/

#include "../Audacity.h"
#include "TracksBehaviorsPrefs.h"

#include "../Prefs.h"
#include "../ShuttleGui.h"
#include "../Experimental.h"

TracksBehaviorsPrefs::TracksBehaviorsPrefs(wxWindow * parent)
:  PrefsPanel(parent, _("Tracks Behaviors"))
{
   Populate();
}

TracksBehaviorsPrefs::~TracksBehaviorsPrefs()
{
}

void TracksBehaviorsPrefs::Populate()
{
   mSoloCodes.Add(wxT("Simple"));
   mSoloCodes.Add(wxT("Multi"));
   mSoloCodes.Add(wxT("None"));

   mSoloChoices.Add(_("Simple"));
   mSoloChoices.Add(_("Multi-track"));
   mSoloChoices.Add(_("None"));

   //------------------------- Main section --------------------
   // Now construct the GUI itself.
   ShuttleGui S(this, eIsCreatingFromPrefs);
   PopulateOrExchange(S);
   // ----------------------- End of main section --------------
}

void TracksBehaviorsPrefs::PopulateOrExchange(ShuttleGui & S)
{
   S.SetBorder(2);

   S.StartStatic(_("Behaviors"));
   {
      /* i18n-hint: auto-select makes a selection if there was none.*/
      S.TieCheckBox(_("&Auto-select"),
                    wxT("/GUI/SelectAllOnNone"),
<<<<<<< HEAD
                    true);
      /* i18n-hint: auto-move moves clips out the way if necessary.*/
      S.TieCheckBox(_("&Auto-move for clips"),
                    wxT("/GUI/EditClipCanMove"),
                    true);
      S.TieCheckBox(_("Cut &lines"),
=======
                    false);
      /* i18n-hint: Cut-lines are lines that can expand to show the cut audio.*/
      S.TieCheckBox(_("Enable cut &lines"),
>>>>>>> 64a28861
                    wxT("/GUI/EnableCutLines"),
                    false);
      S.TieCheckBox(_("&Drag selection edges"),
                    wxT("/GUI/AdjustSelectionEdges"),
                    true);
/* Stopping at either end is best (DA decision) 
   Works for VI users and regular users alike.
*/
      S.TieCheckBox(_("\"Move track focus\" c&ycles repeatedly through tracks"),
                    wxT("/GUI/CircularTrackNavigation"),
                    false);
      S.TieCheckBox(_("&Type to create a label"),
                    wxT("/GUI/TypeToCreateLabel"),
                    true);

      S.AddSpace(10);

      S.StartMultiColumn(2);
      {
         S.TieChoice(_("Solo &Button:"),
                     wxT("/GUI/Solo"),
                     wxT("Standard"),
                     mSoloChoices,
                     mSoloCodes);
         S.SetSizeHints(mSoloChoices);
      }
      S.EndMultiColumn();
   }
   S.EndStatic();
}

bool TracksBehaviorsPrefs::Apply()
{
   ShuttleGui S(this, eIsSavingToPrefs);
   PopulateOrExchange(S);

   return true;
}

wxString TracksBehaviorsPrefs::HelpPageName()
{
   return "Tracks_Behaviors_Preferences";
}

TracksBehaviorsPrefsFactory::TracksBehaviorsPrefsFactory()
{
}

PrefsPanel *TracksBehaviorsPrefsFactory::Create(wxWindow *parent)
{
   wxASSERT(parent); // to justify safenew
   return safenew TracksBehaviorsPrefs(parent);
}<|MERGE_RESOLUTION|>--- conflicted
+++ resolved
@@ -57,18 +57,12 @@
       /* i18n-hint: auto-select makes a selection if there was none.*/
       S.TieCheckBox(_("&Auto-select"),
                     wxT("/GUI/SelectAllOnNone"),
-<<<<<<< HEAD
-                    true);
+                    false);
       /* i18n-hint: auto-move moves clips out the way if necessary.*/
       S.TieCheckBox(_("&Auto-move for clips"),
                     wxT("/GUI/EditClipCanMove"),
                     true);
       S.TieCheckBox(_("Cut &lines"),
-=======
-                    false);
-      /* i18n-hint: Cut-lines are lines that can expand to show the cut audio.*/
-      S.TieCheckBox(_("Enable cut &lines"),
->>>>>>> 64a28861
                     wxT("/GUI/EnableCutLines"),
                     false);
       S.TieCheckBox(_("&Drag selection edges"),
