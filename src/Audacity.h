--- conflicted
+++ resolved
@@ -39,11 +39,7 @@
 // Its value may be more than 0 for pre-release "Beta" builds that differ only
 // in the welcome screen, and hiding of some development menu commands, but
 // still link to the alpha manual online.
-<<<<<<< HEAD
-#define AUDACITY_BUILD_LEVEL 2
-=======
 #define AUDACITY_BUILD_LEVEL 0
->>>>>>> af54ac9c
 
 // used #ifdef not #if for IS_ALPHA, IS_BETA, IS_RELEASE, USE_ALPHA_MANUAL
 #undef IS_ALPHA
