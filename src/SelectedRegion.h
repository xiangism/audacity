/**********************************************************************

  Audacity: A Digital Audio Editor

  SelectedRegion.h

  Dominic Mazzoni

*******************************************************************//**

\class SelectedRegion
\brief Defines a selected portion of a project

  This includes starting and ending times, and other optional information
  such as a frequency range, but not the set of selected tracks.

  Maintains the invariants that ending time is not less than starting time
  and that starting and ending frequencies, when both defined, are also
  correctly ordered.

*//****************************************************************//**

**********************************************************************/

#ifndef __AUDACITY_SELECTEDREGION__
#define __AUDACITY_SELECTEDREGION__

#include "Audacity.h"
#include "Experimental.h"

#include <wx/defs.h>
#include <wx/wxchar.h>
#include <math.h>
<<<<<<< HEAD
=======

>>>>>>> 8ca9daf9
class XMLWriter;

class AUDACITY_DLL_API SelectedRegion {

   // Maintains the invariant:  t1() >= t0()

public:

   static const int UndefinedFrequency = -1;

   SelectedRegion()
      : mT0(0.0)
      , mT1(0.0)
#ifdef EXPERIMENTAL_SPECTRAL_EDITING
      , mF0(UndefinedFrequency)
      , mF1(UndefinedFrequency)
#endif
   {}

   SelectedRegion(double t0, double t1)
      : mT0(t0)
      , mT1(t1)
#ifdef EXPERIMENTAL_SPECTRAL_EDITING
      , mF0(UndefinedFrequency)
      , mF1(UndefinedFrequency)
#endif
   { ensureOrdering(); }


   // LLL: 2014/10/6
   // Removed "explicit" until we drop OSX PPC support and upgrade to a newer
   // compiler.
   //
   // explicit
   SelectedRegion(const SelectedRegion &x)
      : mT0(x.mT0)
      , mT1(x.mT1)
#ifdef EXPERIMENTAL_SPECTRAL_EDITING
      , mF0(x.mF0)
      , mF1(x.mF1)
#endif
   {}

   SelectedRegion& operator=(const SelectedRegion& x)
   {
      if (this != &x) {
         mT0 = x.mT0;
         mT1 = x.mT1;
#ifdef EXPERIMENTAL_SPECTRAL_EDITING
         mF0 = x.mF0;
         mF1 = x.mF1;
#endif
      }
      return *this;
   }

   // Accessors

   double t0() const { return mT0; }
   double t1() const { return mT1; }
   double duration() const { return mT1 - mT0; }
   bool isPoint() const { return mT1 <= mT0; }

#ifdef EXPERIMENTAL_SPECTRAL_EDITING
   double f0() const { return mF0; }
   double f1() const { return mF1; }
   double fc() const {
      if (mF0 == UndefinedFrequency ||
          mF1 == UndefinedFrequency)
          return UndefinedFrequency;
      else
         return sqrt(mF0 * mF1);
   };
#endif

   // Mutators
   // PRL: to do: more integrity checks

   // Returns true iff the bounds got swapped
   bool setT0(double t, bool maySwap = true) {
      mT0 = t;
      if (maySwap)
         return ensureOrdering();
      else {
         if (mT1 < mT0)
            mT1 = mT0;
         return false;
      }
   }

   // Returns true iff the bounds got swapped
   bool setT1(double t, bool maySwap = true) {
      mT1 = t;
      if (maySwap)
         return ensureOrdering();
      else {
         if (mT1 < mT0)
            mT0 = mT1;
         return false;
      }
   }

   // Returns true iff the bounds got swapped
   bool setTimes(double t0, double t1) {
      mT0 = t0;
      mT1 = t1;
      return ensureOrdering();
   }

   // Returns true iff the bounds got swapped
   bool moveT0(double delta, bool maySwap = true) {
      return setT0(mT0 + delta, maySwap);
   }

   // Returns true iff the bounds got swapped
   bool moveT1(double delta, bool maySwap = true) {
      return setT1(mT1 + delta, maySwap);
   }

   void move(double delta) {
      mT0 += delta;
      mT1 += delta;
   }

   void collapseToT0() { mT1 = mT0; }

   void collapseToT1() { mT0 = mT1; }

#ifdef EXPERIMENTAL_SPECTRAL_EDITING
   // Returns true iff the bounds got swapped
   bool setF0(double f, bool maySwap = true) {
      if (f < 0)
         f = UndefinedFrequency;
      mF0 = f;
      if (maySwap)
         return ensureFrequencyOrdering();
      else {
         if (mF1 >= 0 && mF1 < mF0)
            mF1 = mF0;
         return false;
      }
   }

   // Returns true iff the bounds got swapped
   bool setF1(double f, bool maySwap = true) {
      if (f < 0)
         f = UndefinedFrequency;
      mF1 = f;
      if (maySwap)
         return ensureFrequencyOrdering();
      else {
         if (mF0 >= 0 && mF1 < mF0)
            mF0 = mF1;
         return false;
      }
   }

   // Returns true iff the bounds got swapped
   bool setFrequencies(double f0, double f1)
   {
      mF0 = f0;
      mF1 = f1;
      return ensureFrequencyOrdering();
   }
#endif

   // Serialization:  historically, selections were written to file
   // in two places (project, and each label) but only as attributes
   // in the tags, and different names were used in the two places.
   // For compatibility, continue that, but possibly add attributes
   // as SelectedRegion is extended.  Therefore, this is not an
   // XMLTagHandler.

   static const wxChar *sDefaultT0Name;
   static const wxChar *sDefaultT1Name;

   // Serialize, not with tags of its own, but as attributes within a tag.
   // Don't add more legacy arguments as the structure grows.
   void WriteXMLAttributes
      (XMLWriter &xmlFile,
       const wxChar *legacyT0Name = sDefaultT0Name,
       const wxChar *legacyT1Name = sDefaultT1Name) const;

   // Return true iff the attribute is recognized.
   // Don't add more legacy arguments as the structure grows.
   bool HandleXMLAttribute
      (const wxChar *attr, const wxChar *value,
       const wxChar *legacyT0Name = sDefaultT0Name,
       const wxChar *legacyT1Name = sDefaultT1Name);

private:
   bool ensureOrdering() 
   {
      if (mT1 < mT0) {
         const double t = mT1;
         mT1 = mT0;
         mT0 = t;
         return true;
      }
      else
         return false;
   }

#ifdef EXPERIMENTAL_SPECTRAL_EDITING
   bool ensureFrequencyOrdering()
   {
      if (mF1 < 0)
         mF1 = UndefinedFrequency;
      if (mF0 < 0)
         mF0 = UndefinedFrequency;

      if (mF0 != UndefinedFrequency &&
          mF1 != UndefinedFrequency &&
          mF1 < mF0) {
         const double t = mF1;
         mF1 = mF0;
         mF0 = t;
         return true;
      }
      else
         return false;
   }
#endif

   double mT0;
   double mT1;
#ifdef EXPERIMENTAL_SPECTRAL_EDITING
   double mF0; // low frequency
   double mF1; // high frequency
#endif

};

#endif<|MERGE_RESOLUTION|>--- conflicted
+++ resolved
@@ -31,10 +31,7 @@
 #include <wx/defs.h>
 #include <wx/wxchar.h>
 #include <math.h>
-<<<<<<< HEAD
-=======
-
->>>>>>> 8ca9daf9
+
 class XMLWriter;
 
 class AUDACITY_DLL_API SelectedRegion {
